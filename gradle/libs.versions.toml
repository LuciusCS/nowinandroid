--- conflicted
+++ resolved
@@ -43,13 +43,8 @@
 kotlin = "1.9.22"
 kotlinxCoroutines = "1.7.3"
 kotlinxDatetime = "0.5.0"
-<<<<<<< HEAD
 kotlinxSerializationJson = "1.6.3"
-ksp = "1.9.21-1.0.16"
-=======
-kotlinxSerializationJson = "1.6.0"
 ksp = "1.9.22-1.0.18"
->>>>>>> 42e9a3a2
 okhttp = "4.12.0"
 protobuf = "3.25.2"
 protobufPlugin = "0.9.4"
