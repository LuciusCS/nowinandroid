--- conflicted
+++ resolved
@@ -2,15 +2,9 @@
 accompanist = "0.32.0"
 androidDesugarJdkLibs = "2.0.4"
 # AGP and tools should be updated together
-<<<<<<< HEAD
-androidGradlePlugin = "8.2.0"
-androidTools = "31.2.0"
-androidxActivity = "1.8.2"
-=======
 androidGradlePlugin = "8.3.0"
 androidTools = "31.3.0"
-androidxActivity = "1.8.0"
->>>>>>> 4b6da8d3
+androidxActivity = "1.8.2"
 androidxAppCompat = "1.6.1"
 androidxBrowser = "1.8.0"
 androidxComposeBom = "2024.02.02"
