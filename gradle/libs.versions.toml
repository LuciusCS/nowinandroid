--- conflicted
+++ resolved
@@ -32,11 +32,7 @@
 androidxWork = "2.9.0"
 coil = "2.6.0"
 dependencyGuard = "0.5.0"
-<<<<<<< HEAD
 firebaseBom = "33.1.1"
-=======
-firebaseBom = "32.5.0"
->>>>>>> 373dae23
 firebaseCrashlyticsPlugin = "2.9.9"
 firebasePerfPlugin = "1.4.2"
 gmsPlugin = "4.4.1"
