--- conflicted
+++ resolved
@@ -44,14 +44,9 @@
                 add("implementation", libs.findLibrary("androidx.hilt.navigation.compose").get())
                 add("implementation", libs.findLibrary("androidx.lifecycle.runtimeCompose").get())
                 add("implementation", libs.findLibrary("androidx.lifecycle.viewModelCompose").get())
-<<<<<<< HEAD
-
-                add("implementation", libs.findLibrary("androidx.tracing.ktx").get())
-=======
                 add("implementation", libs.findLibrary("androidx.tracing.ktx").get())
 
                 add("androidTestImplementation", libs.findLibrary("androidx.lifecycle.runtimeTesting").get())
->>>>>>> dba36d69
             }
         }
     }
