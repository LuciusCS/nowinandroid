/*
 * Copyright 2022 The Android Open Source Project
 *
 * Licensed under the Apache License, Version 2.0 (the "License");
 * you may not use this file except in compliance with the License.
 * You may obtain a copy of the License at
 *
 *     https://www.apache.org/licenses/LICENSE-2.0
 *
 * Unless required by applicable law or agreed to in writing, software
 * distributed under the License is distributed on an "AS IS" BASIS,
 * WITHOUT WARRANTIES OR CONDITIONS OF ANY KIND, either express or implied.
 * See the License for the specific language governing permissions and
 * limitations under the License.
 */

package com.google.samples.apps.nowinandroid.feature.foryou

import android.app.Activity
import android.content.Intent
import android.net.Uri
import androidx.annotation.IntRange
import androidx.compose.foundation.layout.Arrangement
import androidx.compose.foundation.layout.Box
import androidx.compose.foundation.layout.BoxWithConstraints
import androidx.compose.foundation.layout.ExperimentalLayoutApi
import androidx.compose.foundation.layout.PaddingValues
import androidx.compose.foundation.layout.Row
import androidx.compose.foundation.layout.Spacer
import androidx.compose.foundation.layout.WindowInsets
import androidx.compose.foundation.layout.WindowInsetsSides
import androidx.compose.foundation.layout.consumedWindowInsets
import androidx.compose.foundation.layout.fillMaxSize
import androidx.compose.foundation.layout.fillMaxWidth
import androidx.compose.foundation.layout.heightIn
import androidx.compose.foundation.layout.only
import androidx.compose.foundation.layout.padding
import androidx.compose.foundation.layout.safeDrawing
import androidx.compose.foundation.layout.size
import androidx.compose.foundation.layout.width
import androidx.compose.foundation.layout.windowInsetsBottomHeight
import androidx.compose.foundation.layout.windowInsetsPadding
import androidx.compose.foundation.layout.wrapContentSize
import androidx.compose.foundation.lazy.LazyColumn
import androidx.compose.foundation.lazy.LazyListScope
import androidx.compose.foundation.lazy.grid.GridCells
import androidx.compose.foundation.lazy.grid.LazyHorizontalGrid
import androidx.compose.foundation.lazy.grid.items
import androidx.compose.foundation.lazy.grid.rememberLazyGridState
import androidx.compose.foundation.lazy.items
import androidx.compose.foundation.lazy.rememberLazyListState
import androidx.compose.foundation.shape.CornerSize
import androidx.compose.foundation.shape.RoundedCornerShape
import androidx.compose.material3.ExperimentalMaterial3Api
import androidx.compose.material3.Icon
import androidx.compose.material3.MaterialTheme
import androidx.compose.material3.Scaffold
import androidx.compose.material3.Surface
import androidx.compose.material3.Text
import androidx.compose.material3.TopAppBarDefaults
import androidx.compose.material3.windowsizeclass.ExperimentalMaterial3WindowSizeClassApi
import androidx.compose.material3.windowsizeclass.WindowSizeClass
import androidx.compose.material3.windowsizeclass.WindowWidthSizeClass
import androidx.compose.runtime.Composable
import androidx.compose.runtime.LaunchedEffect
import androidx.compose.runtime.collectAsState
import androidx.compose.runtime.getValue
import androidx.compose.ui.Alignment
import androidx.compose.ui.Modifier
import androidx.compose.ui.graphics.Color
import androidx.compose.ui.platform.LocalContext
import androidx.compose.ui.platform.LocalDensity
import androidx.compose.ui.platform.LocalView
import androidx.compose.ui.platform.testTag
import androidx.compose.ui.res.painterResource
import androidx.compose.ui.res.stringResource
import androidx.compose.ui.text.style.TextAlign
import androidx.compose.ui.tooling.preview.Preview
import androidx.compose.ui.unit.DpSize
import androidx.compose.ui.unit.dp
import androidx.compose.ui.unit.max
import androidx.compose.ui.unit.sp
import androidx.compose.ui.util.trace
import androidx.core.content.ContextCompat
import androidx.core.view.doOnPreDraw
import androidx.hilt.navigation.compose.hiltViewModel
import coil.compose.AsyncImage
import com.google.samples.apps.nowinandroid.core.designsystem.component.NiaFilledButton
import com.google.samples.apps.nowinandroid.core.designsystem.component.NiaGradientBackground
import com.google.samples.apps.nowinandroid.core.designsystem.component.NiaLoadingWheel
import com.google.samples.apps.nowinandroid.core.designsystem.component.NiaToggleButton
import com.google.samples.apps.nowinandroid.core.designsystem.component.NiaTopAppBar
import com.google.samples.apps.nowinandroid.core.designsystem.icon.NiaIcons
import com.google.samples.apps.nowinandroid.core.designsystem.theme.NiaTheme
import com.google.samples.apps.nowinandroid.core.model.data.FollowableAuthor
import com.google.samples.apps.nowinandroid.core.model.data.FollowableTopic
import com.google.samples.apps.nowinandroid.core.model.data.SaveableNewsResource
import com.google.samples.apps.nowinandroid.core.model.data.previewAuthors
import com.google.samples.apps.nowinandroid.core.model.data.previewNewsResources
import com.google.samples.apps.nowinandroid.core.model.data.previewTopics
import com.google.samples.apps.nowinandroid.core.ui.NewsResourceCardExpanded
import com.google.samples.apps.nowinandroid.core.ui.TrackScrollJank
import kotlin.math.floor

@Composable
fun ForYouRoute(
    windowSizeClass: WindowSizeClass,
    modifier: Modifier = Modifier,
    viewModel: ForYouViewModel = hiltViewModel()
) {
    val interestsSelectionState by viewModel.interestsSelectionState.collectAsState()
    val feedState by viewModel.feedState.collectAsState()
    ForYouScreen(
        windowSizeClass = windowSizeClass,
        modifier = modifier,
        interestsSelectionState = interestsSelectionState,
        feedState = feedState,
        onTopicCheckedChanged = viewModel::updateTopicSelection,
        onAuthorCheckedChanged = viewModel::updateAuthorSelection,
        saveFollowedTopics = viewModel::saveFollowedInterests,
        onNewsResourcesCheckedChanged = viewModel::updateNewsResourceSaved
    )
}

@OptIn(ExperimentalMaterial3Api::class, ExperimentalLayoutApi::class)
@Composable
fun ForYouScreen(
    windowSizeClass: WindowSizeClass,
    interestsSelectionState: ForYouInterestsSelectionUiState,
    feedState: ForYouFeedUiState,
    onTopicCheckedChanged: (String, Boolean) -> Unit,
    onAuthorCheckedChanged: (String, Boolean) -> Unit,
    saveFollowedTopics: () -> Unit,
    onNewsResourcesCheckedChanged: (String, Boolean) -> Unit,
    modifier: Modifier = Modifier,
) {
    NiaGradientBackground {
        Scaffold(
            topBar = {
                NiaTopAppBar(
                    titleRes = R.string.top_app_bar_title,
                    navigationIcon = NiaIcons.Search,
                    navigationIconContentDescription = stringResource(
                        id = R.string.top_app_bar_navigation_button_content_desc
                    ),
                    actionIcon = NiaIcons.AccountCircle,
                    actionIconContentDescription = stringResource(
                        id = R.string.top_app_bar_navigation_button_content_desc
                    ),
                    colors = TopAppBarDefaults.centerAlignedTopAppBarColors(
                        containerColor = Color.Transparent
                    ),
                    modifier = Modifier.windowInsetsPadding(
                        WindowInsets.safeDrawing.only(WindowInsetsSides.Top)
                    )
                )
            },
            containerColor = Color.Transparent
        ) { innerPadding ->
            // TODO: Replace with `LazyVerticalGrid` when blocking bugs are fixed:
            //       https://issuetracker.google.com/issues/230514914
            //       https://issuetracker.google.com/issues/231320714
            BoxWithConstraints(
                modifier = modifier
                    .padding(innerPadding)
                    .consumedWindowInsets(innerPadding)
            ) {
                val numberOfColumns = when (windowSizeClass.widthSizeClass) {
                    WindowWidthSizeClass.Compact, WindowWidthSizeClass.Medium -> 1
                    else -> floor(maxWidth / 300.dp).toInt().coerceAtLeast(1)
                }

<<<<<<< HEAD
                val lazyListState = rememberLazyListState()
                TrackScrollJank(lazyListState, "ForYou:Feed")

                LazyColumn(
                    state = lazyListState,
                    modifier = Modifier.fillMaxSize(),
=======
                // Workaround to call Activity.reportFullyDrawn from Jetpack Compose.
                // This code should be called when the UI is ready for use
                // and relates to Time To Full Display.
                val interestsLoaded =
                    interestsSelectionState !is ForYouInterestsSelectionUiState.Loading
                val feedLoaded = feedState !is ForYouFeedUiState.Loading

                if (interestsLoaded && feedLoaded) {
                    val localView = LocalView.current
                    // We use Unit to call reportFullyDrawn only on the first recomposition,
                    // however it will be called again if this composable goes out of scope.
                    // Activity.reportFullyDrawn() has its own check for this
                    // and is safe to call multiple times though.
                    LaunchedEffect(Unit) {
                        // We're leveraging the fact, that the current view is directly set as content of Activity.
                        val activity = localView.context as? Activity ?: return@LaunchedEffect
                        // To be sure not to call in the middle of a frame draw.
                        localView.doOnPreDraw { activity.reportFullyDrawn() }
                    }
                }

                LazyColumn(
                    modifier = Modifier
                        .fillMaxSize()
                        .testTag("forYou:feed"),
>>>>>>> 17339398
                ) {
                    InterestsSelection(
                        interestsSelectionState = interestsSelectionState,
                        showLoadingUIIfLoading = true,
                        onAuthorCheckedChanged = onAuthorCheckedChanged,
                        onTopicCheckedChanged = onTopicCheckedChanged,
                        saveFollowedTopics = saveFollowedTopics
                    )

                    Feed(
                        feedState = feedState,
                        // Avoid showing a second loading wheel if we already are for the interests
                        // selection
                        showLoadingUIIfLoading =
                        interestsSelectionState !is ForYouInterestsSelectionUiState.Loading,
                        numberOfColumns = numberOfColumns,
                        onNewsResourcesCheckedChanged = onNewsResourcesCheckedChanged
                    )

                    item {
                        Spacer(Modifier.windowInsetsBottomHeight(WindowInsets.safeDrawing))
                    }
                }
            }
        }
    }
}

/**
 * An extension on [LazyListScope] defining the interests selection portion of the for you screen.
 * Depending on the [interestsSelectionState], this might emit no items.
 *
 * @param showLoadingUIIfLoading if true, show a visual indication of loading if the
 * [interestsSelectionState] is loading. This is controllable to permit du-duplicating loading
 * states.
 */
private fun LazyListScope.InterestsSelection(
    interestsSelectionState: ForYouInterestsSelectionUiState,
    showLoadingUIIfLoading: Boolean,
    onAuthorCheckedChanged: (String, Boolean) -> Unit,
    onTopicCheckedChanged: (String, Boolean) -> Unit,
    saveFollowedTopics: () -> Unit
) {
    when (interestsSelectionState) {
        ForYouInterestsSelectionUiState.Loading -> {
            if (showLoadingUIIfLoading) {
                item {
                    NiaLoadingWheel(
                        modifier = Modifier
                            .fillMaxWidth()
                            .wrapContentSize()
                            .testTag("forYou:loading"),
                        contentDesc = stringResource(id = R.string.for_you_loading),
                    )
                }
            }
        }
        ForYouInterestsSelectionUiState.NoInterestsSelection -> Unit
        is ForYouInterestsSelectionUiState.WithInterestsSelection -> {
            item {
                Text(
                    text = stringResource(R.string.onboarding_guidance_title),
                    textAlign = TextAlign.Center,
                    modifier = Modifier
                        .fillMaxWidth()
                        .padding(top = 24.dp),
                    style = MaterialTheme.typography.titleMedium
                )
            }
            item {
                Text(
                    text = stringResource(R.string.onboarding_guidance_subtitle),
                    modifier = Modifier
                        .fillMaxWidth()
                        .padding(top = 8.dp, start = 16.dp, end = 16.dp),
                    textAlign = TextAlign.Center,
                    style = MaterialTheme.typography.bodyMedium
                )
            }
            item {
                AuthorsCarousel(
                    authors = interestsSelectionState.authors,
                    onAuthorClick = onAuthorCheckedChanged,
                    modifier = Modifier
                        .fillMaxWidth()
                        .padding(vertical = 8.dp)
                )
            }
            item {
                TopicSelection(
                    interestsSelectionState,
                    onTopicCheckedChanged,
                    Modifier.padding(bottom = 8.dp)
                )
            }
            item {
                // Done button
                Row(
                    horizontalArrangement = Arrangement.Center,
                    modifier = Modifier.fillMaxWidth()
                ) {
                    NiaFilledButton(
                        onClick = saveFollowedTopics,
                        enabled = interestsSelectionState.canSaveInterests,
                        modifier = Modifier
                            .padding(horizontal = 40.dp)
                            .width(364.dp)
                    ) {
                        Text(
                            text = stringResource(R.string.done)
                        )
                    }
                }
            }
        }
    }
}

@Composable
private fun TopicSelection(
    interestsSelectionState: ForYouInterestsSelectionUiState.WithInterestsSelection,
    onTopicCheckedChanged: (String, Boolean) -> Unit,
    modifier: Modifier = Modifier
<<<<<<< HEAD
) {
    val lazyGridState = rememberLazyGridState()

    TrackScrollJank(scrollableState = lazyGridState, stateName = "ForYou:TopicSelection")

=======
) = trace("TopicSelection") {
>>>>>>> 17339398
    LazyHorizontalGrid(
        state = lazyGridState,
        rows = GridCells.Fixed(3),
        horizontalArrangement = Arrangement.spacedBy(12.dp),
        verticalArrangement = Arrangement.spacedBy(12.dp),
        contentPadding = PaddingValues(24.dp),
        modifier = modifier
            // LazyHorizontalGrid has to be constrained in height.
            // However, we can't set a fixed height because the horizontal grid contains
            // vertical text that can be rescaled.
            // When the fontScale is at most 1, we know that the horizontal grid will be at most
            // 240dp tall, so this is an upper bound for when the font scale is at most 1.
            // When the fontScale is greater than 1, the height required by the text inside the
            // horizontal grid will increase by at most the same factor, so 240sp is a valid
            // upper bound for how much space we need in that case.
            // The maximum of these two bounds is therefore a valid upper bound in all cases.
            .heightIn(max = max(240.dp, with(LocalDensity.current) { 240.sp.toDp() }))
            .fillMaxWidth()
    ) {
        items(interestsSelectionState.topics) {
            SingleTopicButton(
                name = it.topic.name,
                topicId = it.topic.id,
                imageUrl = it.topic.imageUrl,
                isSelected = it.isFollowed,
                onClick = onTopicCheckedChanged
            )
        }
    }
}

@OptIn(ExperimentalMaterial3Api::class)
@Composable
private fun SingleTopicButton(
    name: String,
    topicId: String,
    imageUrl: String,
    isSelected: Boolean,
    onClick: (String, Boolean) -> Unit
) = trace("SingleTopicButton") {
    Surface(
        modifier = Modifier
            .width(312.dp)
            .heightIn(min = 56.dp),
        shape = RoundedCornerShape(corner = CornerSize(8.dp)),
        color = MaterialTheme.colorScheme.surface,
        selected = isSelected,
        onClick = {
            onClick(topicId, !isSelected)
        }
    ) {
        Row(
            verticalAlignment = Alignment.CenterVertically,
            modifier = Modifier.padding(start = 12.dp, end = 8.dp)
        ) {
            TopicIcon(
                imageUrl = imageUrl
            )
            Text(
                text = name,
                style = MaterialTheme.typography.titleSmall,
                modifier = Modifier
                    .padding(horizontal = 12.dp)
                    .weight(1f),
                color = MaterialTheme.colorScheme.onSurface
            )
            NiaToggleButton(
                checked = isSelected,
                onCheckedChange = { checked -> onClick(topicId, checked) },
                icon = {
                    Icon(
                        imageVector = NiaIcons.Add,
                        contentDescription = name
                    )
                },
                checkedIcon = {
                    Icon(
                        imageVector = NiaIcons.Check,
                        contentDescription = name
                    )
                }
            )
        }
    }
}

@Composable
fun TopicIcon(
    modifier: Modifier = Modifier,
    imageUrl: String
) {
    AsyncImage(
        // TODO b/228077205, show loading image visual instead of static placeholder
        placeholder = painterResource(R.drawable.ic_icon_placeholder),
        model = imageUrl,
        contentDescription = null, // decorative
        modifier = modifier
            .padding(10.dp)
            .size(32.dp)
    )
}

/**
 * An extension on [LazyListScope] defining the feed portion of the for you screen.
 * Depending on the [feedState], this might emit no items.
 *
 * @param showLoadingUIIfLoading if true, show a visual indication of loading if the
 * [feedState] is loading. This is controllable to permit du-duplicating loading
 * states.
 */
private fun LazyListScope.Feed(
    feedState: ForYouFeedUiState,
    showLoadingUIIfLoading: Boolean,
    @IntRange(from = 1) numberOfColumns: Int,
    onNewsResourcesCheckedChanged: (String, Boolean) -> Unit
) {
    when (feedState) {
        ForYouFeedUiState.Loading -> {
            if (showLoadingUIIfLoading) {
                item {
                    NiaLoadingWheel(
                        modifier = Modifier
                            .fillMaxWidth()
                            .wrapContentSize(),
                        contentDesc = stringResource(id = R.string.for_you_loading),
                    )
                }
            }
        }
        is ForYouFeedUiState.Success -> {
            items(
                feedState.feed.chunked(numberOfColumns)
            ) { saveableNewsResources ->
                Row(
                    modifier = Modifier.padding(
                        top = 32.dp,
                        start = 16.dp,
                        end = 16.dp
                    ),
                    horizontalArrangement = Arrangement.spacedBy(32.dp)
                ) {
                    // The last row may not be complete, but for a consistent grid
                    // structure we still want an element taking up the empty space.
                    // Therefore, the last row may have empty boxes.
                    repeat(numberOfColumns) { index ->
                        Box(
                            modifier = Modifier.weight(1f)
                        ) {
                            val saveableNewsResource =
                                saveableNewsResources.getOrNull(index)

                            if (saveableNewsResource != null) {
                                val launchResourceIntent =
                                    Intent(
                                        Intent.ACTION_VIEW,
                                        Uri.parse(saveableNewsResource.newsResource.url)
                                    )
                                val context = LocalContext.current

                                NewsResourceCardExpanded(
                                    newsResource = saveableNewsResource.newsResource,
                                    isBookmarked = saveableNewsResource.isSaved,
                                    onClick = {
                                        ContextCompat.startActivity(
                                            context,
                                            launchResourceIntent,
                                            null
                                        )
                                    },
                                    onToggleBookmark = {
                                        onNewsResourcesCheckedChanged(
                                            saveableNewsResource.newsResource.id,
                                            !saveableNewsResource.isSaved
                                        )
                                    }
                                )
                            }
                        }
                    }
                }
            }
        }
    }
}

@OptIn(ExperimentalMaterial3WindowSizeClassApi::class)
@Preview(name = "phone", device = "spec:shape=Normal,width=360,height=640,unit=dp,dpi=480")
@Preview(name = "landscape", device = "spec:shape=Normal,width=640,height=360,unit=dp,dpi=480")
@Preview(name = "foldable", device = "spec:shape=Normal,width=673,height=841,unit=dp,dpi=480")
@Preview(name = "tablet", device = "spec:shape=Normal,width=1280,height=800,unit=dp,dpi=480")
@Composable
fun ForYouScreenPopulatedFeed() {
    BoxWithConstraints {
        NiaTheme {
            ForYouScreen(
                windowSizeClass = WindowSizeClass.calculateFromSize(DpSize(maxWidth, maxHeight)),
                interestsSelectionState = ForYouInterestsSelectionUiState.NoInterestsSelection,
                feedState = ForYouFeedUiState.Success(
                    feed = previewNewsResources.map {
                        SaveableNewsResource(it, false)
                    }
                ),
                onTopicCheckedChanged = { _, _ -> },
                onAuthorCheckedChanged = { _, _ -> },
                saveFollowedTopics = {},
                onNewsResourcesCheckedChanged = { _, _ -> }
            )
        }
    }
}

@OptIn(ExperimentalMaterial3WindowSizeClassApi::class)
@Preview(name = "phone", device = "spec:shape=Normal,width=360,height=640,unit=dp,dpi=480")
@Preview(name = "landscape", device = "spec:shape=Normal,width=640,height=360,unit=dp,dpi=480")
@Preview(name = "foldable", device = "spec:shape=Normal,width=673,height=841,unit=dp,dpi=480")
@Preview(name = "tablet", device = "spec:shape=Normal,width=1280,height=800,unit=dp,dpi=480")
@Composable
fun ForYouScreenTopicSelection() {
    BoxWithConstraints {
        NiaTheme {
            ForYouScreen(
                windowSizeClass = WindowSizeClass.calculateFromSize(DpSize(maxWidth, maxHeight)),
                interestsSelectionState = ForYouInterestsSelectionUiState.WithInterestsSelection(
                    topics = previewTopics.map { FollowableTopic(it, false) },
                    authors = previewAuthors.map { FollowableAuthor(it, false) }
                ),
                feedState = ForYouFeedUiState.Success(
                    feed = previewNewsResources.map {
                        SaveableNewsResource(it, false)
                    }
                ),
                onAuthorCheckedChanged = { _, _ -> },
                onTopicCheckedChanged = { _, _ -> },
                saveFollowedTopics = {},
                onNewsResourcesCheckedChanged = { _, _ -> }
            )
        }
    }
}

@OptIn(ExperimentalMaterial3WindowSizeClassApi::class)
@Preview(name = "phone", device = "spec:shape=Normal,width=360,height=640,unit=dp,dpi=480")
@Preview(name = "landscape", device = "spec:shape=Normal,width=640,height=360,unit=dp,dpi=480")
@Preview(name = "foldable", device = "spec:shape=Normal,width=673,height=841,unit=dp,dpi=480")
@Preview(name = "tablet", device = "spec:shape=Normal,width=1280,height=800,unit=dp,dpi=480")
@Composable
fun ForYouScreenLoading() {
    BoxWithConstraints {
        NiaTheme {
            ForYouScreen(
                windowSizeClass = WindowSizeClass.calculateFromSize(DpSize(maxWidth, maxHeight)),
                interestsSelectionState = ForYouInterestsSelectionUiState.Loading,
                feedState = ForYouFeedUiState.Loading,
                onTopicCheckedChanged = { _, _ -> },
                onAuthorCheckedChanged = { _, _ -> },
                saveFollowedTopics = {},
                onNewsResourcesCheckedChanged = { _, _ -> }
            )
        }
    }
}<|MERGE_RESOLUTION|>--- conflicted
+++ resolved
@@ -170,14 +170,6 @@
                     else -> floor(maxWidth / 300.dp).toInt().coerceAtLeast(1)
                 }
 
-<<<<<<< HEAD
-                val lazyListState = rememberLazyListState()
-                TrackScrollJank(lazyListState, "ForYou:Feed")
-
-                LazyColumn(
-                    state = lazyListState,
-                    modifier = Modifier.fillMaxSize(),
-=======
                 // Workaround to call Activity.reportFullyDrawn from Jetpack Compose.
                 // This code should be called when the UI is ready for use
                 // and relates to Time To Full Display.
@@ -199,11 +191,14 @@
                     }
                 }
 
+                val lazyListState = rememberLazyListState()
+                TrackScrollJank(lazyListState, "ForYou:Feed")
+
                 LazyColumn(
                     modifier = Modifier
                         .fillMaxSize()
                         .testTag("forYou:feed"),
->>>>>>> 17339398
+                    state = lazyListState,
                 ) {
                     InterestsSelection(
                         interestsSelectionState = interestsSelectionState,
@@ -327,15 +322,10 @@
     interestsSelectionState: ForYouInterestsSelectionUiState.WithInterestsSelection,
     onTopicCheckedChanged: (String, Boolean) -> Unit,
     modifier: Modifier = Modifier
-<<<<<<< HEAD
-) {
+) = trace("TopicSelection") {
     val lazyGridState = rememberLazyGridState()
-
     TrackScrollJank(scrollableState = lazyGridState, stateName = "ForYou:TopicSelection")
 
-=======
-) = trace("TopicSelection") {
->>>>>>> 17339398
     LazyHorizontalGrid(
         state = lazyGridState,
         rows = GridCells.Fixed(3),
