/*
 * Copyright 2022 The Android Open Source Project
 *
 * Licensed under the Apache License, Version 2.0 (the "License");
 * you may not use this file except in compliance with the License.
 * You may obtain a copy of the License at
 *
 *     https://www.apache.org/licenses/LICENSE-2.0
 *
 * Unless required by applicable law or agreed to in writing, software
 * distributed under the License is distributed on an "AS IS" BASIS,
 * WITHOUT WARRANTIES OR CONDITIONS OF ANY KIND, either express or implied.
 * See the License for the specific language governing permissions and
 * limitations under the License.
 */

package com.google.samples.apps.nowinandroid.feature.bookmarks

import androidx.activity.ComponentActivity
import androidx.compose.material3.windowsizeclass.WindowSizeClass
import androidx.compose.ui.test.assertCountEquals
import androidx.compose.ui.test.assertHasClickAction
import androidx.compose.ui.test.filter
import androidx.compose.ui.test.hasAnyAncestor
import androidx.compose.ui.test.hasScrollToNodeAction
import androidx.compose.ui.test.hasText
import androidx.compose.ui.test.junit4.createAndroidComposeRule
import androidx.compose.ui.test.onAllNodesWithContentDescription
import androidx.compose.ui.test.onFirst
import androidx.compose.ui.test.onNodeWithContentDescription
import androidx.compose.ui.test.onNodeWithText
import androidx.compose.ui.test.performClick
import androidx.compose.ui.test.performScrollToNode
<<<<<<< HEAD
import com.google.samples.apps.nowinandroid.core.domain.model.UserNewsResource
import com.google.samples.apps.nowinandroid.core.model.data.previewNewsResources
=======
import com.google.samples.apps.nowinandroid.core.domain.model.previewUserNewsResources
>>>>>>> 5638e253
import com.google.samples.apps.nowinandroid.core.ui.NewsFeedUiState
import kotlin.test.assertEquals
import kotlin.test.assertTrue
import org.junit.Rule
import org.junit.Test

/**
 * UI tests for [BookmarksScreen] composable.
 */
class BookmarksScreenTest {

    @get:Rule
    val composeTestRule = createAndroidComposeRule<ComponentActivity>()

    @Test
    fun loading_showsLoadingSpinner() {
        composeTestRule.setContent {
            BookmarksScreen(
                feedState = NewsFeedUiState.Loading,
                removeFromBookmarks = { }
            )
        }

        composeTestRule
            .onNodeWithContentDescription(
                composeTestRule.activity.resources.getString(R.string.saved_loading)
            )
            .assertExists()
    }

    @Test
    fun feed_whenHasBookmarks_showsBookmarks() {
        lateinit var windowSizeClass: WindowSizeClass

        composeTestRule.setContent {
            BookmarksScreen(
                feedState = NewsFeedUiState.Success(
<<<<<<< HEAD
                    previewNewsResources.take(2)
                        .map { UserNewsResource(it, true) }
=======
                    previewUserNewsResources.take(2)
>>>>>>> 5638e253
                ),
                removeFromBookmarks = { }
            )
        }

        composeTestRule
            .onNodeWithText(
                previewUserNewsResources[0].title,
                substring = true
            )
            .assertExists()
            .assertHasClickAction()

        composeTestRule.onNode(hasScrollToNodeAction())
            .performScrollToNode(
                hasText(
                    previewUserNewsResources[1].title,
                    substring = true
                )
            )

        composeTestRule
            .onNodeWithText(
                previewUserNewsResources[1].title,
                substring = true
            )
            .assertExists()
            .assertHasClickAction()
    }

    @Test
    fun feed_whenRemovingBookmark_removesBookmark() {
        var removeFromBookmarksCalled = false

        composeTestRule.setContent {
            BookmarksScreen(
                feedState = NewsFeedUiState.Success(
<<<<<<< HEAD
                    previewNewsResources.take(2)
                        .map { UserNewsResource(it, true) }
=======
                    previewUserNewsResources.take(2)
>>>>>>> 5638e253
                ),
                removeFromBookmarks = { newsResourceId ->
                    assertEquals(previewUserNewsResources[0].id, newsResourceId)
                    removeFromBookmarksCalled = true
                }
            )
        }

        composeTestRule
            .onAllNodesWithContentDescription(
                composeTestRule.activity.getString(
                    com.google.samples.apps.nowinandroid.core.ui.R.string.unbookmark
                )
            ).filter(
                hasAnyAncestor(
                    hasText(
                        previewUserNewsResources[0].title,
                        substring = true
                    )
                )
            )
            .assertCountEquals(1)
            .onFirst()
            .performClick()

        assertTrue(removeFromBookmarksCalled)
    }
}<|MERGE_RESOLUTION|>--- conflicted
+++ resolved
@@ -31,12 +31,7 @@
 import androidx.compose.ui.test.onNodeWithText
 import androidx.compose.ui.test.performClick
 import androidx.compose.ui.test.performScrollToNode
-<<<<<<< HEAD
-import com.google.samples.apps.nowinandroid.core.domain.model.UserNewsResource
-import com.google.samples.apps.nowinandroid.core.model.data.previewNewsResources
-=======
 import com.google.samples.apps.nowinandroid.core.domain.model.previewUserNewsResources
->>>>>>> 5638e253
 import com.google.samples.apps.nowinandroid.core.ui.NewsFeedUiState
 import kotlin.test.assertEquals
 import kotlin.test.assertTrue
@@ -74,12 +69,7 @@
         composeTestRule.setContent {
             BookmarksScreen(
                 feedState = NewsFeedUiState.Success(
-<<<<<<< HEAD
-                    previewNewsResources.take(2)
-                        .map { UserNewsResource(it, true) }
-=======
                     previewUserNewsResources.take(2)
->>>>>>> 5638e253
                 ),
                 removeFromBookmarks = { }
             )
@@ -117,12 +107,7 @@
         composeTestRule.setContent {
             BookmarksScreen(
                 feedState = NewsFeedUiState.Success(
-<<<<<<< HEAD
-                    previewNewsResources.take(2)
-                        .map { UserNewsResource(it, true) }
-=======
                     previewUserNewsResources.take(2)
->>>>>>> 5638e253
                 ),
                 removeFromBookmarks = { newsResourceId ->
                     assertEquals(previewUserNewsResources[0].id, newsResourceId)
