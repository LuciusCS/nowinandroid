/*
 * Copyright 2021 The Android Open Source Project
 *
 * Licensed under the Apache License, Version 2.0 (the "License");
 * you may not use this file except in compliance with the License.
 * You may obtain a copy of the License at
 *
 *     https://www.apache.org/licenses/LICENSE-2.0
 *
 * Unless required by applicable law or agreed to in writing, software
 * distributed under the License is distributed on an "AS IS" BASIS,
 * WITHOUT WARRANTIES OR CONDITIONS OF ANY KIND, either express or implied.
 * See the License for the specific language governing permissions and
 * limitations under the License.
 */

package com.google.samples.apps.nowinandroid.feature.topic

import androidx.annotation.VisibleForTesting
import androidx.compose.foundation.gestures.Orientation
import androidx.compose.foundation.layout.Arrangement
import androidx.compose.foundation.layout.Box
import androidx.compose.foundation.layout.Column
import androidx.compose.foundation.layout.Row
import androidx.compose.foundation.layout.Spacer
import androidx.compose.foundation.layout.WindowInsets
import androidx.compose.foundation.layout.fillMaxHeight
import androidx.compose.foundation.layout.fillMaxWidth
import androidx.compose.foundation.layout.padding
import androidx.compose.foundation.layout.safeDrawing
import androidx.compose.foundation.layout.size
import androidx.compose.foundation.layout.systemBars
import androidx.compose.foundation.layout.windowInsetsBottomHeight
import androidx.compose.foundation.layout.windowInsetsPadding
import androidx.compose.foundation.lazy.LazyColumn
import androidx.compose.foundation.lazy.LazyListScope
import androidx.compose.foundation.lazy.rememberLazyListState
import androidx.compose.material3.MaterialTheme
import androidx.compose.material3.Text
import androidx.compose.runtime.Composable
import androidx.compose.runtime.getValue
import androidx.compose.ui.Alignment
import androidx.compose.ui.Modifier
import androidx.compose.ui.res.stringResource
import androidx.compose.ui.tooling.preview.Preview
import androidx.compose.ui.tooling.preview.PreviewParameter
import androidx.compose.ui.unit.dp
import androidx.hilt.navigation.compose.hiltViewModel
import androidx.lifecycle.compose.collectAsStateWithLifecycle
import com.google.samples.apps.nowinandroid.core.designsystem.component.DynamicAsyncImage
import com.google.samples.apps.nowinandroid.core.designsystem.component.NiaBackground
import com.google.samples.apps.nowinandroid.core.designsystem.component.NiaFilterChip
import com.google.samples.apps.nowinandroid.core.designsystem.component.NiaLoadingWheel
import com.google.samples.apps.nowinandroid.core.designsystem.component.scrollbar.DraggableScrollbar
import com.google.samples.apps.nowinandroid.core.designsystem.component.scrollbar.rememberDraggableScroller
import com.google.samples.apps.nowinandroid.core.designsystem.component.scrollbar.scrollbarState
import com.google.samples.apps.nowinandroid.core.designsystem.theme.NiaTheme
import com.google.samples.apps.nowinandroid.core.model.data.FollowableTopic
import com.google.samples.apps.nowinandroid.core.model.data.UserNewsResource
import com.google.samples.apps.nowinandroid.core.ui.DevicePreviews
import com.google.samples.apps.nowinandroid.core.ui.TrackScreenViewEvent
import com.google.samples.apps.nowinandroid.core.ui.TrackScrollJank
import com.google.samples.apps.nowinandroid.core.ui.UserNewsResourcePreviewParameterProvider
import com.google.samples.apps.nowinandroid.core.ui.userNewsResourceCardItems
import com.google.samples.apps.nowinandroid.feature.topic.R.string

@Composable
fun TopicRoute(
    onTopicClick: (String) -> Unit,
    modifier: Modifier = Modifier,
    viewModel: TopicViewModel = hiltViewModel(),
) {
    val topicUiState: TopicUiState by viewModel.topicUiState.collectAsStateWithLifecycle()
    val newsUiState: NewsUiState by viewModel.newUiState.collectAsStateWithLifecycle()

    TrackScreenViewEvent(screenName = "Topic: ${viewModel.topicId}")
    TopicScreen(
        topicUiState = topicUiState,
        newsUiState = newsUiState,
        modifier = modifier,
        onFollowClick = viewModel::followTopicToggle,
        onBookmarkChanged = viewModel::bookmarkNews,
        onNewsResourceViewed = { viewModel.setNewsResourceViewed(it, true) },
        onTopicClick = onTopicClick,
    )
}

@VisibleForTesting
@Composable
internal fun TopicScreen(
    topicUiState: TopicUiState,
    newsUiState: NewsUiState,
    onFollowClick: (Boolean) -> Unit,
    onTopicClick: (String) -> Unit,
    onBookmarkChanged: (String, Boolean) -> Unit,
    onNewsResourceViewed: (String) -> Unit,
    modifier: Modifier = Modifier,
) {
    val state = rememberLazyListState()
    TrackScrollJank(scrollableState = state, stateName = "topic:screen")
    Box(
        modifier = modifier,
    ) {
        LazyColumn(
            state = state,
            horizontalAlignment = Alignment.CenterHorizontally,
        ) {
            when (topicUiState) {
                TopicUiState.Loading -> item {
                    NiaLoadingWheel(
                        modifier = modifier,
                        contentDesc = stringResource(id = string.feature_topic_loading),
                    )
                }

                TopicUiState.Error -> TODO()
                is TopicUiState.Success -> {
                    item {
                        TopicToolbar(
                            onFollowClick = onFollowClick,
                            uiState = topicUiState.followableTopic,
                        )
                    }
                    topicBody(
                        name = topicUiState.followableTopic.topic.name,
                        description = topicUiState.followableTopic.topic.longDescription,
                        news = newsUiState,
                        imageUrl = topicUiState.followableTopic.topic.imageUrl,
                        onBookmarkChanged = onBookmarkChanged,
                        onNewsResourceViewed = onNewsResourceViewed,
                        onTopicClick = onTopicClick,
                    )
                }
            }
            item {
                Spacer(Modifier.windowInsetsBottomHeight(WindowInsets.safeDrawing))
            }
        }
        val itemsAvailable = topicItemsSize(topicUiState, newsUiState)
        val scrollbarState = state.scrollbarState(
            itemsAvailable = itemsAvailable,
        )
        state.DraggableScrollbar(
            modifier = Modifier
                .fillMaxHeight()
                .windowInsetsPadding(WindowInsets.systemBars)
                .padding(horizontal = 2.dp)
                .align(Alignment.CenterEnd),
            state = scrollbarState,
            orientation = Orientation.Vertical,
            onThumbMoved = state.rememberDraggableScroller(
                itemsAvailable = itemsAvailable,
            ),
        )
    }
}

private fun topicItemsSize(
    topicUiState: TopicUiState,
    newsUiState: NewsUiState,
) = when (topicUiState) {
    TopicUiState.Error -> 0 // Nothing
    TopicUiState.Loading -> 1 // Loading bar
    is TopicUiState.Success -> when (newsUiState) {
        NewsUiState.Error -> 0 // Nothing
        NewsUiState.Loading -> 1 // Loading bar
        is NewsUiState.Success -> 2 + newsUiState.news.size // Toolbar, header
    }
}

private fun LazyListScope.topicBody(
    name: String,
    description: String,
    news: NewsUiState,
    imageUrl: String,
    onBookmarkChanged: (String, Boolean) -> Unit,
    onNewsResourceViewed: (String) -> Unit,
    onTopicClick: (String) -> Unit,
) {
    // TODO: Show icon if available
    item {
        TopicHeader(name, description, imageUrl)
    }

    userNewsResourceCards(news, onBookmarkChanged, onNewsResourceViewed, onTopicClick)
}

@Composable
private fun TopicHeader(name: String, description: String, imageUrl: String) {
    Column(
        modifier = Modifier.padding(horizontal = 24.dp),
    ) {
        DynamicAsyncImage(
            imageUrl = imageUrl,
            contentDescription = null,
            modifier = Modifier
                .align(Alignment.CenterHorizontally)
                .size(216.dp)
                .padding(bottom = 12.dp),
        )
        Text(name, style = MaterialTheme.typography.displayMedium)
        if (description.isNotEmpty()) {
            Text(
                description,
                modifier = Modifier.padding(top = 24.dp),
                style = MaterialTheme.typography.bodyLarge,
            )
        }
    }
}

// TODO: Could/should this be replaced with [LazyGridScope.newsFeed]?
private fun LazyListScope.userNewsResourceCards(
    news: NewsUiState,
    onBookmarkChanged: (String, Boolean) -> Unit,
    onNewsResourceViewed: (String) -> Unit,
    onTopicClick: (String) -> Unit,
) {
    when (news) {
        is NewsUiState.Success -> {
            userNewsResourceCardItems(
                items = news.news,
                onToggleBookmark = { onBookmarkChanged(it.id, !it.isSaved) },
                onNewsResourceViewed = onNewsResourceViewed,
                onTopicClick = onTopicClick,
                itemModifier = Modifier.padding(24.dp),
            )
        }

        is NewsUiState.Loading -> item {
            NiaLoadingWheel(contentDesc = "Loading news") // TODO
        }

        else -> item {
            Text("Error") // TODO
        }
    }
}

@Preview
@Composable
private fun TopicBodyPreview() {
    NiaTheme {
        LazyColumn {
            topicBody(
                name = "Jetpack Compose",
                description = "Lorem ipsum maximum",
                news = NewsUiState.Success(emptyList()),
                imageUrl = "",
                onBookmarkChanged = { _, _ -> },
                onNewsResourceViewed = {},
                onTopicClick = {},
            )
        }
    }
}

@Composable
private fun TopicToolbar(
    uiState: FollowableTopic,
    modifier: Modifier = Modifier,
    onFollowClick: (Boolean) -> Unit = {},
) {
    Row(
        horizontalArrangement = Arrangement.End,
        modifier = modifier.fillMaxWidth(),
    ) {
<<<<<<< HEAD
=======
        IconButton(onClick = { onBackClick() }) {
            Icon(
                imageVector = NiaIcons.ArrowBack,
                contentDescription = stringResource(
                    id = com.google.samples.apps.nowinandroid.core.ui.R.string.core_ui_back,
                ),
            )
        }
>>>>>>> c1d6c88b
        val selected = uiState.isFollowed
        NiaFilterChip(
            selected = selected,
            onSelectedChange = onFollowClick,
            modifier = Modifier.padding(end = 24.dp),
        ) {
            if (selected) {
                Text("FOLLOWING")
            } else {
                Text("NOT FOLLOWING")
            }
        }
    }
}

@DevicePreviews
@Composable
fun TopicScreenPopulated(
    @PreviewParameter(UserNewsResourcePreviewParameterProvider::class)
    userNewsResources: List<UserNewsResource>,
) {
    NiaTheme {
        NiaBackground {
            TopicScreen(
                topicUiState = TopicUiState.Success(userNewsResources[0].followableTopics[0]),
                newsUiState = NewsUiState.Success(userNewsResources),
                onFollowClick = {},
                onBookmarkChanged = { _, _ -> },
                onNewsResourceViewed = {},
                onTopicClick = {},
            )
        }
    }
}

@DevicePreviews
@Composable
fun TopicScreenLoading() {
    NiaTheme {
        NiaBackground {
            TopicScreen(
                topicUiState = TopicUiState.Loading,
                newsUiState = NewsUiState.Loading,
                onFollowClick = {},
                onBookmarkChanged = { _, _ -> },
                onNewsResourceViewed = {},
                onTopicClick = {},
            )
        }
    }
}<|MERGE_RESOLUTION|>--- conflicted
+++ resolved
@@ -265,17 +265,6 @@
         horizontalArrangement = Arrangement.End,
         modifier = modifier.fillMaxWidth(),
     ) {
-<<<<<<< HEAD
-=======
-        IconButton(onClick = { onBackClick() }) {
-            Icon(
-                imageVector = NiaIcons.ArrowBack,
-                contentDescription = stringResource(
-                    id = com.google.samples.apps.nowinandroid.core.ui.R.string.core_ui_back,
-                ),
-            )
-        }
->>>>>>> c1d6c88b
         val selected = uiState.isFollowed
         NiaFilterChip(
             selected = selected,
